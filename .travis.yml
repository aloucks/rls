--- conflicted
+++ resolved
@@ -10,32 +10,14 @@
 - linux
 - osx
 rust:
-<<<<<<< HEAD
-  - nightly
-matrix:
-  include:
-  - rust: nightly
-    env: USE_FEATURES=true
-    os: linux
-  allow_failures:
-  # avoid delaying prs with travis osx issues
-  - os: osx
-  # clippy compilation issues are somewhat expected
-  - env: USE_FEATURES=true
-  fast_finish: true
-install: |
-=======
 - nightly
 install:
->>>>>>> 52db3cdb
     # Required for Racer autoconfiguration
     rustup component add rust-src
     rustup component add rust-analysis
 script: |
   #!/bin/bash
   set -e
-
   cargo build -v
   cargo test -v
-
   set +e