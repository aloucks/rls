--- conflicted
+++ resolved
@@ -24,11 +24,7 @@
 lazy_static = "1"
 log = "0.4"
 num_cpus = "1"
-<<<<<<< HEAD
-racer = "2.1.1"
-=======
 racer = "2.1.2"
->>>>>>> f4e85f52
 rayon = "1"
 rls-analysis = "0.14"
 rls-blacklist = "0.1.2"
